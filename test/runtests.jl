--- conflicted
+++ resolved
@@ -310,11 +310,7 @@
         return SA[x+x^3*κ^2/6,y-x^2*κ/2]
     end
     # Test sim_time, and sim_step! stopping time
-<<<<<<< HEAD
-    sim = Simulation(radius.*(4,4),(1,0),radius; body=AutoBody(circle), ν, T, exitBC=true)
-=======
     sim = Simulation(nm,(1,0),radius; body=AutoBody(circle), ν, T)
->>>>>>> b267c6bc
     @test sim_time(sim) == 0
     sim_step!(sim,0.1,remeasure=false)
     @test sim_time(sim) ≥ 0.1 > sum(sim.flow.Δt[1:end-2])*sim.U/sim.L
