--- conflicted
+++ resolved
@@ -8,19 +8,15 @@
 *.png
 *.gif
 *.mp4
-<<<<<<< HEAD
 *.svg
-=======
-*.dat
-*.json
->>>>>>> 6092807d
 *.pdf
 *.ogv
 
 # data file
 *.dat
 *.txt
+*.json
 
 # paraview
 *.vti
-*.pvd
+*.pvd