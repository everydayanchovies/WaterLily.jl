--- conflicted
+++ resolved
@@ -85,28 +85,15 @@
 mult!(ml::MultiLevelPoisson,x) = mult!(ml.levels[1],x)
 residual!(ml::MultiLevelPoisson,x) = residual!(ml.levels[1],x)
 
-<<<<<<< HEAD
-function solver!(ml::MultiLevelPoisson;log=false,tol=1e-4,itmx=32)
-    p = ml.levels[1]
-    BC!(p.x;perdir=p.perdir)
-    residual!(p); r₂ = L∞(p)
-    log && (res = [r₂])
-=======
 function solver!(ml::MultiLevelPoisson;tol=2e-4,itmx=32)
     p = ml.levels[1]
     BC!(p.x;perdir=p.perdir)
     residual!(p); r₀ = r₂ = L∞(p); r₂₀ = L₂(p)
->>>>>>> 358f1ddb
     nᵖ=0
     while r₂>tol && nᵖ<itmx
         Vcycle!(ml)
         smooth!(p); r₂ = L∞(p)
-<<<<<<< HEAD
-        log && push!(res,r₂)
-=======
->>>>>>> 358f1ddb
         nᵖ+=1
-        @debug "MultiLevelPoissonSolver: iter=$nᵖ, r₂=$r₂"
     end
     (nᵖ<2 && length(ml.levels)>5) && pop!(ml.levels); # remove coarsest level if this was easy
     (nᵖ>4 && divisible(ml.levels[end])) && push!(ml.levels,restrictML(ml.levels[end])) # add a level if this was hard
